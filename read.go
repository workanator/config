// Copyright 2009  The "config" Authors
//
// Licensed under the Apache License, Version 2.0 (the "License");
// you may not use this file except in compliance with the License.
// You may obtain a copy of the License at
//
//     http://www.apache.org/licenses/LICENSE-2.0
//
// Unless required by applicable law or agreed to in writing, software
// distributed under the License is distributed on an "AS IS" BASIS,
// WITHOUT WARRANTIES OR CONDITIONS OF ANY KIND, either express or implied.
// See the License for the specific language governing permissions and
// limitations under the License.

package config

import (
	"bufio"
	"errors"
	"os"
	"strings"
)

// _read is the base to read a file and get the configuration representation.
// That representation can be queried with GetString, etc.
func _read(fname string, c *Config) (*Config, error) {
	file, err := os.Open(fname)
	if err != nil {
		return nil, err
	}

	if err = c.read(bufio.NewReader(file)); err != nil {
		return nil, err
	}

	if err = file.Close(); err != nil {
		return nil, err
	}

	return c, nil
}

// Read reads a configuration file and returns its representation.
// All arguments, except `fname`, are related to `New()`
func Read(fname string, comment, separator string, preSpace, postSpace bool) (*Config, error) {
	return _read(fname, New(comment, separator, preSpace, postSpace))
}

// ReadDefault reads a configuration file and returns its representation.
// It uses values by default.
func ReadDefault(fname string) (*Config, error) {
	return _read(fname, NewDefault())
}

// * * *

func (c *Config) read(buf *bufio.Reader) (err error) {
	var section, option string

	scanner := bufio.NewScanner(buf)

<<<<<<< HEAD
	for scanner.Scan() {
		l := strings.TrimSpace(scanner.Text())
=======
		l = strings.TrimSpace(stripComments(l))
>>>>>>> d11082cd

		// Switch written for readability (not performance)
		switch {
		// Empty line and comments
		case len(l) == 0, l[0] == '#', l[0] == ';':
			continue

		// New section
		case l[0] == '[' && l[len(l)-1] == ']':
			option = "" // reset multi-line value
			section = strings.TrimSpace(l[1 : len(l)-1])
			c.AddSection(section)

		// No new section and no section defined so
		//case section == "":
		//return os.NewError("no section defined")

		// Other alternatives
		default:
			i := strings.IndexAny(l, "=:")

			switch {
			// Option and value
			case i > 0:
				i := strings.IndexAny(l, "=:")
				option = strings.TrimSpace(l[0:i])
				value := strings.TrimSpace(l[i+1:])
				c.AddOption(section, option, value)
			// Continuation of multi-line value
			case section != "" && option != "":
				prev, _ := c.RawString(section, option)
				value := strings.TrimSpace(l)
				c.AddOption(section, option, prev+"\n"+value)

			default:
				return errors.New("could not parse line: " + l)
			}
		}
	}
	return scanner.Err()
}<|MERGE_RESOLUTION|>--- conflicted
+++ resolved
@@ -56,15 +56,9 @@
 
 func (c *Config) read(buf *bufio.Reader) (err error) {
 	var section, option string
-
-	scanner := bufio.NewScanner(buf)
-
-<<<<<<< HEAD
+	var scanner = bufio.NewScanner(buf)
 	for scanner.Scan() {
-		l := strings.TrimSpace(scanner.Text())
-=======
-		l = strings.TrimSpace(stripComments(l))
->>>>>>> d11082cd
+		l := strings.TrimSpace(stripComments(scanner.Text()))
 
 		// Switch written for readability (not performance)
 		switch {
